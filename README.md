# OpenWRT Home Assistant device tracker

## What's this? ##
I got fed up with Home Assistant device tracking solutions for OpenWRT that just didn't work reliably, so I created my own.
This little script runs on the OpenWRT device, and watches ubus join/leave events of WiFi clients in realtime and updates their status in
Home Assistant by calling the Home Assistant REST API. This causes WiFi events to be noticed by HA instantly. As a fallback it also periodically
polls ubus for a list of WiFi clients, in case an event was missed. It only sends API requests on device join/leave. It handles connectivity
issues with Home Assistant gracefully and ensures that device state is always in sync, even after restarts, connectivity loss, etc.

## Installation ##

* Log in to your OpenWRT device
* Place presence-detector.py and presence-detector.settings.json somewhere persistent (I use /etc/config)
* Make presence-detector.py executable: chmod +x presence-detector.py
* Place the init-script from this repo's init.d directory into /etc/init.d on your device
* Install python + deps: opkg update && opkg install python3-light python3-urllib python3-idna
* Adjust /etc/config/presence-detector.settings.json to your needs (see below)
* run 'service presence-detector enable' to enable the service at startup
* run 'service presence-detector start', or simply reboot

## Configuration ##
The settings file looks like this:

```json
{
  "hass_url": "http://hassio.local:8123",
  "hass_token" : "<Home Assistant REST API Bearer Token>",
  "interfaces": ["hostapd.wlan0", "hostapd.wlan1"],
  "do_not_track": ["01:23:45:67:89:ab"],
  "params": {
    "00:00:00:00:00:00": {
      "mac": "ff:ff:ff:ff:ff:ff",
      "hostname": "Dave",
      "dev_id": "phonedave"
    }
  },
  "offline_after": 1,
  "poll_interval": 15,
  "full_sync_polls": 10,
  "ap_name": "",
  "location": "home",
  "away": "not_home",
  "debug": false
}
```

Some settings will need a bit of explaining:
* hass_url: The URL to your Home Assistant device, including the port (8123 is the default HassOS port).
* hass_token: This is a Home Assistant 'Long-lived token'. You can create it in the HA web-ui by clicking on your user-name,
  then scolling all the way down to 'Long-lived tokens' and clicking 'Create Token'.
* interfaces: This is an array of Wifi interface names to watch, prefixed with 'hostapd.' (it's the ubus service name).
* do_not_track: This is an array of devices to ignore.
* params: A dictionary containing additional parameters for specific devices. Those are sent together with MAC address and location name. Note here you could also override MAC and location name. For information on which keys you can add, see [here](https://www.home-assistant.io/integrations/device_tracker/#device_trackersee-service).
<<<<<<< HEAD
* offline_after: Set a device as not_home after it has been absent for this many poll intervals. Set this to 1 to immediately notify HA when a device leaves the network. Set this to 1 to use the ubus leave event and immediately mark a device as away. Default: 1
* poll_interval: Poll interval in seconds. Default: 15
=======
* offline_after: Set a device as not_home after is has been absent for this many poll intervals. Default: 3
* poll_interval: (Fallback) polling interval in seconds. Default: 15
>>>>>>> fe006878
* full_sync_polls: Re-sync the device state of all devices every X poll intervals. This is to ensure device state is in sync,
  even after HA restarts, connectivity loss, or missed events. Default: 10
* ap_name: If you have only one access point, leave as "". If this runs on multiple access points, give a name here, e.g. "ap1". The mac address of every wifi device will be prefixed with this name in HA.
* location: Custom location name to be assigned to online devices. Default: "home"
* away: Custom location name to be sent when a device is no longer connected. Default: "not_home"
* debug: Enable or disable debugging (prints state information on stdout when enabled). Default: false

## Logging ##
The program will run as a 'service' in the background and will log interesting events to syslog.
You can read these events by running 'logread' on your device, or using your favorite web-ui. <|MERGE_RESOLUTION|>--- conflicted
+++ resolved
@@ -51,13 +51,8 @@
 * interfaces: This is an array of Wifi interface names to watch, prefixed with 'hostapd.' (it's the ubus service name).
 * do_not_track: This is an array of devices to ignore.
 * params: A dictionary containing additional parameters for specific devices. Those are sent together with MAC address and location name. Note here you could also override MAC and location name. For information on which keys you can add, see [here](https://www.home-assistant.io/integrations/device_tracker/#device_trackersee-service).
-<<<<<<< HEAD
 * offline_after: Set a device as not_home after it has been absent for this many poll intervals. Set this to 1 to immediately notify HA when a device leaves the network. Set this to 1 to use the ubus leave event and immediately mark a device as away. Default: 1
 * poll_interval: Poll interval in seconds. Default: 15
-=======
-* offline_after: Set a device as not_home after is has been absent for this many poll intervals. Default: 3
-* poll_interval: (Fallback) polling interval in seconds. Default: 15
->>>>>>> fe006878
 * full_sync_polls: Re-sync the device state of all devices every X poll intervals. This is to ensure device state is in sync,
   even after HA restarts, connectivity loss, or missed events. Default: 10
 * ap_name: If you have only one access point, leave as "". If this runs on multiple access points, give a name here, e.g. "ap1". The mac address of every wifi device will be prefixed with this name in HA.
